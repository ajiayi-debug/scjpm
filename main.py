# import fast api
from fastapi import FastAPI, HTTPException
from fastapi.responses import FileResponse
from models import User # import the user model defined by us
# imports for the MongoDB database connection
from motor.motor_asyncio import AsyncIOMotorClient
# import for fast api lifespan
from contextlib import asynccontextmanager
from typing import List # Supports for type hints
from pydantic import BaseModel # Most widely used data validation library for python
from dotenv import load_dotenv
import os
from starlette.middleware.cors import CORSMiddleware
import pandas as pd
<<<<<<< HEAD
import re
=======
import tqdm
>>>>>>> 889cf00f
load_dotenv()

MONGO_URI=os.getenv('uri_mongo')

# define a lifespan method for fastapi
@asynccontextmanager
async def lifespan(app: FastAPI):
    # Start the database connection
    await startup_db_client(app)
    yield
    # Close the database connection
    await shutdown_db_client(app)

# method for start the MongoDb Connection
async def startup_db_client(app):
    app.mongodb_client = AsyncIOMotorClient(
        MONGO_URI)
    app.mongodb = app.mongodb_client.get_database("college")
    print("MongoDB connected.")

# method to close the database connection
async def shutdown_db_client(app):
    app.mongodb_client.close()
    print("Database disconnected.")


# creating a server with python FastAPI
app = FastAPI(lifespan=lifespan)

#To allow frontend to call backend with differing localhosts
app.add_middleware(
    CORSMiddleware,
    allow_origins=["*"],
    allow_methods=["*"],
    allow_headers=["*"],
    allow_credentials=True,
)


# hello world endpoint
@app.get("/")
def read_root():  # function that is binded with the endpoint
    return {"Hello": "World"}

# C <=== Create
@app.post("/api/v1/create-user", response_model=User)
async def insert_user(user: User):
    result = await app.mongodb["users"].insert_one(user.dict())
    inserted_user = await app.mongodb["users"].find_one({"_id": result.inserted_id})
    return inserted_user

# R <=== Read
# Read all users as a list of json 
@app.get("/api/v1/read-all-users", response_model=List[User])
async def read_users():
    users = await app.mongodb["users"].find().to_list(None)
    return users

# Read all users as a dataframe (pd)
@app.get("/api/v1/read-all-users-dataframe")
async def get_users_dataframe():
    # Retrieve all users from the MongoDB collection
    users_cursor = app.mongodb["users"].find({})
    users = await users_cursor.to_list(None)

    # Convert MongoDB data to pandas DataFrame
    users_df = pd.DataFrame(users)

    # Optional: Convert ObjectId to string if present
    if "_id" in users_df.columns:
        users_df["_id"] = users_df["_id"].astype(str)

    # Return DataFrame as a JSON-like response
    # Optionally, you can use `to_dict(orient="records")` if you want a more structured JSON
    return users_df.to_dict(orient="records")

#Read all users as excel file
@app.get("/api/v1/users-csv")
async def get_users_csv():
    users_cursor = app.mongodb["users"].find({})
    users = await users_cursor.to_list(None)
    users_df = pd.DataFrame(users)
    if "_id" in users_df.columns:
        users_df["_id"] = users_df["_id"].astype(str)
    
    # Save DataFrame as a CSV file
    csv_file_path = "/tmp/users.csv"
    users_df.to_csv(csv_file_path, index=False)
    
    # Return the CSV file as a response
    return FileResponse(csv_file_path, media_type='text/csv', filename="users.csv")

# Read one user by email_address
@app.get("/api/v1/read-user/{email_address}", response_model=User)
async def read_user_by_email(email_address: str):
    user = await app.mongodb["users"].find_one({"email_address": email_address})
    if user is None:
        raise HTTPException(status_code=404, detail="User not found")
    return user


# U <=== Update
# Update user
 
class UpdateUserDTO(BaseModel):
    other_names: List[str] = None
    age: int = None
    # Include other fields as needed, with defaults to None or use the exclude_unset=True option

@app.put("/api/v1/update-user/{email_address}", response_model=User)
async def update_user(email_address: str, user_update: UpdateUserDTO):
    updated_result = await app.mongodb["users"].update_one(
        {"email_address": email_address}, {"$set": user_update.dict(exclude_unset=True)})
    if updated_result.modified_count == 0:
        raise HTTPException(status_code=404, detail="User not found or no update needed")
    updated_user = await app.mongodb["users"].find_one({"email_address": email_address})
    return updated_user

# D <=== Delete
# Delete user by email_address
@app.delete("/api/v1/delete-user/{email_address}", response_model=dict)
async def delete_user_by_email(email_address: str):
    delete_result = await app.mongodb["users"].delete_one({"email_address": email_address})
    if delete_result.deleted_count == 0:
        raise HTTPException(status_code=404, detail="User not found")
    return {"message": "User deleted successfully"}<|MERGE_RESOLUTION|>--- conflicted
+++ resolved
@@ -12,11 +12,7 @@
 import os
 from starlette.middleware.cors import CORSMiddleware
 import pandas as pd
-<<<<<<< HEAD
-import re
-=======
 import tqdm
->>>>>>> 889cf00f
 load_dotenv()
 
 MONGO_URI=os.getenv('uri_mongo')
